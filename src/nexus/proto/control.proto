--- conflicted
+++ resolved
@@ -119,14 +119,9 @@
 message LoadModelRequest {
   uint32 node_id = 1;
   ModelSession model_session = 2;
-<<<<<<< HEAD
   double estimate_workload = 3;
-=======
-  float estimate_workload = 3;
   bool complex_query = 4;
   uint32 estimate_latency = 5;
->>>>>>> 020009fd
-  //uint32 num_gpus = 4;
 }
 
 message LoadModelReply {
