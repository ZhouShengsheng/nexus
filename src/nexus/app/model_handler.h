--- conflicted
+++ resolved
@@ -152,13 +152,10 @@
   std::atomic<uint32_t> backend_idx_;
   std::random_device rd_;
   std::mt19937 rand_gen_;
-<<<<<<< HEAD
 
   std::atomic<bool> running_;
   std::thread deficit_thread_;
-=======
   uint32_t num_;
->>>>>>> 020009fd
 };
 
 } // namespace app
