--- conflicted
+++ resolved
@@ -241,19 +241,10 @@
     model_session_id = ModelSessionDelLatency(model_session_id);
   }
   auto model_handler = std::make_shared<ModelHandler>(
-<<<<<<< HEAD
       reply.model_route().model_session_id(), backend_pool_, lb_policy);
   // Only happens at Setup stage, so no concurrent modification to model_pool_
   model_pool_.emplace(model_handler->model_session_id(), model_handler);
   UpdateBackendPoolAndModelRoute(reply.model_route());
-=======
-      model_session_id, backend_pool_);
-  {
-    std::lock_guard<std::mutex> lock(model_pool_mu_);
-    model_pool_.emplace(model_handler->model_session_id(), model_handler);
-    UpdateBackendPoolAndModelRoute(reply.model_route());
-  }
->>>>>>> 020009fd
 
   return model_handler;
 }
@@ -351,21 +342,15 @@
 }
 
 bool Frontend::UpdateBackendPoolAndModelRoute(const ModelRouteProto& route) {
-<<<<<<< HEAD
-  auto& model_session_id = route.model_session_id();
-  LOG(INFO) << "Update model route for " << model_session_id;
+  auto& real_model_session_id = route.model_session_id();
+  LOG(INFO) << "Update model route for " << real_model_session_id;
   // LOG(INFO) << route.DebugString();
-=======
-  std::string real_model_session_id = route.model_session_id();
-  LOG(INFO) << "Update model route for " << real_model_session_id;
-  LOG(INFO) << route.DebugString();
   std::string model_session_id = real_model_session_id;
   if(complex_query_) {
     model_session_id = ModelSessionDelLatency(real_model_session_id);
   }
   LOG(INFO) << "[---Update model route for---] " << model_session_id;
   uint32_t latency = LatencyOfModelSession(real_model_session_id);
->>>>>>> 020009fd
   auto iter = model_pool_.find(model_session_id);
   if (iter == model_pool_.end()) {
     LOG(ERROR) << "Cannot find model handler for " << model_session_id;
@@ -387,7 +372,6 @@
   }
   LOG(INFO) << "[---updated model session id---]";
   // Update backend pool first
-<<<<<<< HEAD
   {
     std::lock_guard<std::mutex> lock(backend_sessions_mu_);
     auto old_backends = model_handler->BackendList();
@@ -414,28 +398,6 @@
           backend_sessions_.erase(backend_id);
           backend_pool_.RemoveBackend(backend_id);
         }
-=======
-  LOG(INFO) << "[---update backendList ing---add new---]";
-  auto old_backends = model_handler->BackendList();
-  std::unordered_set<uint32_t> new_backends;
-  for (auto backend : route.backend_rate()) {
-    uint32_t backend_id = backend.info().node_id();
-    if (backend_sessions_.count(backend_id) == 0) {
-      backend_sessions_.emplace(
-          backend_id, std::unordered_set<std::string>{model_session_id});
-      backend_pool_.AddBackend(std::make_shared<BackendSession>(
-          backend.info(), io_service_, this));
-    }
-    new_backends.insert(backend_id);
-  }
-  LOG(INFO) << "[---delete old---]";
-  for (auto backend_id : old_backends) {
-    if (new_backends.count(backend_id) == 0) {
-      backend_sessions_.at(backend_id).erase(model_session_id);
-      if (backend_sessions_.at(backend_id).empty()) {
-        backend_pool_.RemoveBackend(backend_id);
-        backend_sessions_.erase(backend_id);
->>>>>>> 020009fd
       }
     }
   }
